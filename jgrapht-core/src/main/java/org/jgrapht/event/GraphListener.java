--- conflicted
+++ resolved
@@ -49,23 +49,15 @@
      * @param e the edge event.
      */
     void edgeRemoved(GraphEdgeChangeEvent<V, E> e);
-<<<<<<< HEAD
-    
-=======
 
->>>>>>> e76f7340
     /**
      * Notifies that an edge weight has been updated.
      * 
      * @param e the edge event.
      */
-<<<<<<< HEAD
-    default void edgeWeightUpdated(GraphEdgeChangeEvent<V, E> e) {}
-=======
     default void edgeWeightUpdated(GraphEdgeChangeEvent<V, E> e)
     {
     }
->>>>>>> e76f7340
 
 }
 
